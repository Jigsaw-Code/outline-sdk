--- conflicted
+++ resolved
@@ -66,25 +66,14 @@
   - [ ] Use network libraries in the Outline Client
   - [ ] Add extensive testing
 
-<<<<<<< HEAD
-- Serverless transport libraries
-  - [ ] Encrypted DNS
-  - [ ] Packet splitting
-
-- Proxy transport libraries
-  - [ ] HTTP Connect
-  - [x] SOCKS5 StreamDialer
-  - [ ] SOCKS5 PacketDialer
-
-- Add Resources
-=======
 - Transport client strategies
   - Proxyless strategies
     - [ ] Encrypted DNS
     - [ ] Packet splitting
   - Proxy-based strategies
     - [ ] HTTP Connect
-    - [ ] SOCKS5
+    - [x] SOCKS5 StreamDialer
+    - [ ] SOCKS5 PacketDialer
 
 - Integration resources
   - For Mobile apps
@@ -102,6 +91,5 @@
   - [ ] To be defined
 
 - Other Resources
->>>>>>> ab1e88d4
   - [ ] Website
   - [ ] Bindings