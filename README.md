# Outline SDK (Alpha)

[![Build Status](https://github.com/Jigsaw-Code/outline-sdk/actions/workflows/test.yml/badge.svg)](https://github.com/Jigsaw-Code/outline-sdk/actions/workflows/test.yml?query=branch%3Amain)
[![Go Report Card](https://goreportcard.com/badge/github.com/Jigsaw-Code/outline-sdk)](https://goreportcard.com/report/github.com/Jigsaw-Code/outline-sdk)
[![Go Reference](https://pkg.go.dev/badge/github.com/Jigsaw-Code/outline-sdk.svg)](https://pkg.go.dev/github.com/Jigsaw-Code/outline-sdk)

<p align="center">
<img src="https://github.com/Jigsaw-Code/outline-brand/blob/main/assets/powered_by_outline/color/logo.png?raw=true" width=400pt />
</p>

> ⚠️ **Warning**: This code is in early stages and is not guaranteed to be stable. If you are
> interested in integrating with it, we'd love your [feedback](https://github.com/Jigsaw-Code/outline-sdk/issues/new).

The Outline SDK allows you to:

- Create tools to protect against network-level interference
- Add network-level interference protection to existing apps, such as content or communication apps

## Advantages

| Multi-Platform | Proven Technology | Composable |
|:-:|:-:|:-:|
| Supports Android, iOS, Windows, macOS and Linux. | Field-tested in the Outline Client and Server, helping millions to access the internet under harsh conditions. | Designed for modularity and reuse, allowing you to craft custom transports. |


## Integration Methods

Choose from one of the following methods to integrate the Outline SDK into your project:

- **Generated Mobile Library**: For Android, iOS, and macOS apps. Uses [`gomobile bind`](https://pkg.go.dev/golang.org/x/mobile/cmd/gomobile) for generating Java and Objective-C bindings.
- **Side Service**: For desktop and Android apps. Runs a standalone Go binary that your application communicates with (not available on iOS due to subprocess limitations).
- **Go Library**: Directly import the SDK into your Go application. [API Reference](https://pkg.go.dev/github.com/Jigsaw-Code/outline-sdk).
- **Generated C Library**: Generate C bindings using [`go build`](https://pkg.go.dev/cmd/go#hdr-Build_modes).

The Outline Client uses a **generated mobile library** on Android, iOS and macOS (based on Cordova) and a **side service** on Windows and Linux (based on Electron).

Below we provide more details on the integration approaches.

### Generated Mobile Library

To integrate the SDK into a mobile app, follow these steps:

1. **Create a Go library**: Create a Go package that wraps the SDK functionalities you need.
1. **Generate mobile library**: Use [`gomobile bind`](https://pkg.go.dev/golang.org/x/mobile/cmd/gomobile) to generate Android Archives (AAR) and Apple Frameworks with Java and Objective-C bindings.
    - Android examples: [Outline Android Archive](https://github.com/Jigsaw-Code/outline-go-tun2socks/blob/dada2652ae2c6205f2daa3f88c805bbd6b28a713/Makefile#L27), [Intra Android Archive](https://github.com/Jigsaw-Code/outline-go-tun2socks/blob/dada2652ae2c6205f2daa3f88c805bbd6b28a713/Makefile#L21).
    - Apple examples: [Outline iOS Framework](https://github.com/Jigsaw-Code/outline-go-tun2socks/blob/dada2652ae2c6205f2daa3f88c805bbd6b28a713/Makefile#L30), [Outline macOS Framework](https://github.com/Jigsaw-Code/outline-go-tun2socks/blob/dada2652ae2c6205f2daa3f88c805bbd6b28a713/Makefile#L36).
1. **Integrate into your app**: Add the generated library to your app. For more details, see Go Mobile's [SDK applications and generating bindings](https://github.com/golang/go/wiki/Mobile#sdk-applications-and-generating-bindings).

> **Note**: You must use `gomobile bind` on a package you create, not directly on the SDK packages.


### Side Service

To integrate the SDK as a side service, follow these steps:

1. **Define IPC mechanism**: Choose an inter-process communication (IPC) mechanism (e.g., sockets, standard I/O).
1. **Build the service**: Create a Go binary that includes the server-side of the IPC and used the SDK.
    - Examples: [Outline Electron backend code](https://github.com/Jigsaw-Code/outline-go-tun2socks/blob/master/outline/electron/main.go), [Outline Windows Client backend build](https://github.com/Jigsaw-Code/outline-go-tun2socks/blob/dada2652ae2c6205f2daa3f88c805bbd6b28a713/Makefile#L67), [Outline Linux Client backend build](https://github.com/Jigsaw-Code/outline-go-tun2socks/blob/dada2652ae2c6205f2daa3f88c805bbd6b28a713/Makefile#L56).
3. **Bundle the service**: Include the Go binary in your application bundle.
    - Examples: [Outline Windows Client](https://github.com/Jigsaw-Code/outline-client/blob/b06819922037230ee3ba9471097c40793af819e8/src/electron/electron-builder.json#L21), [Outline Linux Client](https://github.com/Jigsaw-Code/outline-client/blob/b06819922037230ee3ba9471097c40793af819e8/src/electron/electron-builder.json#L10)
4. **Start the service**: Launch the Go binary as a subprocess from your application.
    - Example: [Outline Electron Clients](https://github.com/Jigsaw-Code/outline-client/blob/b06819922037230ee3ba9471097c40793af819e8/src/electron/go_vpn_tunnel.ts#L227)
5. **Service Calls**: Add code to your app for communication with the service.


### Go Library

To integrate the Outline SDK as a Go library, you can directly import it into your Go application. See the [API Reference](https://pkg.go.dev/github.com/Jigsaw-Code/outline-sdk) for what's available.


This approach is suitable for both command-line and GUI-based applications. You can build GUI-based applications in Go with frameworks like [Wails](https://wails.io/), [Fyne.io](https://fyne.io/), [Qt for Go](https://therecipe.github.io/qt/), or [Go Mobile app](https://pkg.go.dev/golang.org/x/mobile/app).

For examples, see [x/examples](./x/examples/).

### Generated C Library

For applications that require C bindings. This approach is similar to the Generated Mobile Library approach, where you need to first create a Go library to generate bindings for.

Steps:

1. **Create a Go library**: Create a Go package that wraps the SDK functionalities you need. Functions to be exported must be marked with `//export`, as per the [cgo documentation](https://pkg.go.dev/cmd/cgo#hdr-C_references_to_Go).
1. **Generate C library**: Use `go build` with the [appropriate `-buildmode` flag](https://pkg.go.dev/cmd/go#hdr-Build_modes). Anternatively, you can use [SWIG](https://swig.org/Doc4.1/Go.html#Go).
1. **Integrate into your app**: Add the generated C library to your application, according to your build system.


## Tentative Roadmap

The launch will have two milestones: Alpha and Beta. We are currently in Alpha. Most of the code is not new. It's the same code that is currently being used by the production Outline Client and Server. The SDK repackages code from [outline-ss-server](https://github.com/Jigsaw-Code/outline-ss-server) and [outline-go-tun2socks](https://github.com/Jigsaw-Code/outline-go-tun2socks) in a way that is easier to reuse and extend.

### Alpha

The goal of the Alpha release is to make it available to potential developers early, so they can provide feedback on the SDK and help shape the interfaces, processes and tools.

Alpha features:

- Transport-level libraries
  - [x] Add generic transport client primitives (`StreamDialer`, `PacketListener` and Endpoints)
  - [x] Add TCP and UDP client implementations
  - [x] Add Shadowsocks client implementations
  - [x] Use transport libraries in the Outline Client
  - [x] Use transport libraries in the Outline Server

- Network-level libraries
  - [x] Add IP Device abstraction
  - [x] Add IP Device implementation based on go-tun2socks (LWIP)
  - [x] Add UDP handler to fallback to DNS-over-TCP
  - [x] Add DelegatePacketProxy for runtime PacketProxy replacement

### Beta

The goal of the Beta release is to make the SDK available for broader consumption, once we no longer expect major changes to the APIs and we have all supporting resources in place (website, documentation, examples, and so on).

Beta features:

- Network libraries
  - [ ] Use network libraries in the Outline Client
  - [ ] Add extensive testing

- Transport client strategies
  - Proxyless strategies
    - [ ] Encrypted DNS
    - [ ] Packet splitting
  - Proxy-based strategies
    - [ ] HTTP Connect
    - [x] SOCKS5 StreamDialer
    - [ ] SOCKS5 PacketDialer

- Integration resources
  - For Mobile apps
    - [ ] Library to run a local SOCKS5 or HTTP-Connect proxy
    - [x] Documentation on how to integrate the SDK into mobile apps
    - [ ] Connectivity Test mobile app using [Capacitor](https://capacitorjs.com/)
  - For Go apps
    - [ ] Connectivity Test example [Wails](https://wails.io/) graphical app
<<<<<<< HEAD
    - [x] Connectivity Test example command-line app ([source](./x/examples/outline-connectivity/))
    - [ ] Outline Client example command-line app
    - [x] Page fetch example command-line app ([source](./x/examples/outline-fetch/))
    - [x] Local proxy example command-line app ([source](./x/examples/http2transport/))
=======
    - [x] Connectivity Test example command-line app
    - [ ] Outline Client example command-line app
    - [x] Page fetch example command-line app
    - [ ] Local proxy example command-line app
>>>>>>> 3c673071

- Server-side libraries
  - [ ] To be defined

- Other Resources
  - [ ] Website
  - [ ] Bindings<|MERGE_RESOLUTION|>--- conflicted
+++ resolved
@@ -132,17 +132,10 @@
     - [ ] Connectivity Test mobile app using [Capacitor](https://capacitorjs.com/)
   - For Go apps
     - [ ] Connectivity Test example [Wails](https://wails.io/) graphical app
-<<<<<<< HEAD
     - [x] Connectivity Test example command-line app ([source](./x/examples/outline-connectivity/))
     - [ ] Outline Client example command-line app
     - [x] Page fetch example command-line app ([source](./x/examples/outline-fetch/))
     - [x] Local proxy example command-line app ([source](./x/examples/http2transport/))
-=======
-    - [x] Connectivity Test example command-line app
-    - [ ] Outline Client example command-line app
-    - [x] Page fetch example command-line app
-    - [ ] Local proxy example command-line app
->>>>>>> 3c673071
 
 - Server-side libraries
   - [ ] To be defined
