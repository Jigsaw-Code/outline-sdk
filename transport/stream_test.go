--- conflicted
+++ resolved
@@ -23,10 +23,7 @@
 	"testing"
 	"testing/iotest"
 
-<<<<<<< HEAD
-=======
 	"github.com/stretchr/testify/assert"
->>>>>>> 501e0708
 	"github.com/stretchr/testify/require"
 )
 
@@ -34,14 +31,9 @@
 	requestText := []byte("Request")
 	responseText := []byte("Response")
 
-<<<<<<< HEAD
 	listener, err := net.ListenTCP("tcp", &net.TCPAddr{IP: net.IPv4(127, 0, 0, 10)})
-	require.Nil(t, err, "Failed to create TCP listener")
-=======
-	listener, err := net.ListenTCP("tcp", &net.TCPAddr{IP: net.IPv4(127, 0, 0, 1)})
 	require.Nilf(t, err, "Failed to create TCP listener: %v", err)
 	defer listener.Close()
->>>>>>> 501e0708
 
 	var running sync.WaitGroup
 	running.Add(2)
@@ -73,9 +65,15 @@
 	// Client
 	go func() {
 		defer running.Done()
-		e := TCPEndpoint{RemoteAddr: *listener.Addr().(*net.TCPAddr)}
-		serverConn, err := e.Connect(context.Background())
-		require.Nilf(t, err, "Connect failed: %v", err)
+		dialer := &TCPStreamDialer{}
+		dialer.Dialer.Control = func(network, address string, c syscall.RawConn) error {
+			require.Equal(t, "tcp4", network)
+			require.Equal(t, listener.Addr().String(), address)
+			return nil
+		}
+		serverConn, err := dialer.Dial(context.Background(), listener.Addr().String())
+		require.Nil(t, err, "Dial failed")
+		require.Equal(t, listener.Addr().String(), serverConn.RemoteAddr().String())
 		defer serverConn.Close()
 
 		n, err := serverConn.Write(requestText)
@@ -90,26 +88,6 @@
 		// assert.Nilf(t, err, "serverConn.CloseRead failed: %v", err)
 	}()
 
-<<<<<<< HEAD
-	dialer := &TCPStreamDialer{}
-	dialer.Dialer.Control = func(network, address string, c syscall.RawConn) error {
-		require.Equal(t, "tcp4", network)
-		require.Equal(t, listener.Addr().String(), address)
-		return nil
-	}
-	serverConn, err := dialer.Dial(context.Background(), listener.Addr().String())
-	require.Nil(t, err, "Dial failed")
-	require.Equal(t, listener.Addr().String(), serverConn.RemoteAddr().String())
-	defer serverConn.Close()
-
-	serverConn.Write(requestText)
-	serverConn.CloseWrite()
-
-	require.Nil(t, iotest.TestReader(serverConn, responseText), "Response read failed")
-	serverConn.CloseRead()
-
-=======
->>>>>>> 501e0708
 	running.Wait()
 }
 
