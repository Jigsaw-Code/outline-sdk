module github.com/Jigsaw-Code/outline-sdk

go 1.20

require (
	github.com/eycorsican/go-tun2socks v1.16.11
	github.com/google/gopacket v1.1.19
	github.com/shadowsocks/go-shadowsocks2 v0.1.5
	github.com/stretchr/testify v1.8.2
<<<<<<< HEAD
	golang.org/x/crypto v0.7.0
	golang.org/x/net v0.8.0
=======
	golang.org/x/crypto v0.17.0
>>>>>>> ab801978
)

require (
	github.com/davecgh/go-spew v1.1.1 // indirect
	github.com/kr/pretty v0.1.0 // indirect
	github.com/pmezard/go-difflib v1.0.0 // indirect
	github.com/riobard/go-bloom v0.0.0-20200614022211-cdc8013cb5b3 // indirect
	golang.org/x/sys v0.15.0 // indirect
	gopkg.in/check.v1 v1.0.0-20190902080502-41f04d3bba15 // indirect
	gopkg.in/yaml.v3 v3.0.1 // indirect
)<|MERGE_RESOLUTION|>--- conflicted
+++ resolved
@@ -7,12 +7,8 @@
 	github.com/google/gopacket v1.1.19
 	github.com/shadowsocks/go-shadowsocks2 v0.1.5
 	github.com/stretchr/testify v1.8.2
-<<<<<<< HEAD
-	golang.org/x/crypto v0.7.0
+	golang.org/x/crypto v0.17.0
 	golang.org/x/net v0.8.0
-=======
-	golang.org/x/crypto v0.17.0
->>>>>>> ab801978
 )
 
 require (
