# How to contribute

We'd love to accept your patches and contributions to this project.

## Before you begin

### Sign our Contributor License Agreement

Contributions to this project must be accompanied by a
[Contributor License Agreement](https://cla.developers.google.com/about) (CLA).
You (or your employer) retain the copyright to your contribution; this simply
gives us permission to use and redistribute your contributions as part of the
project.

If you or your current employer have already signed the Google CLA (even if it
was for a different project), you probably don't need to do it again.

Visit <https://cla.developers.google.com/> to see your current agreements or to
sign a new one.

### Review our community guidelines

This project follows
[Google's Open Source Community Guidelines](https://opensource.google/conduct/).

## Contribution process

### Code reviews

All submissions, including submissions by project members, require review. We
use GitHub pull requests for this purpose. Consult
[GitHub Help](https://help.github.com/articles/about-pull-requests/) for more
information on using pull requests.

# Go Documentation

The best way to ensure you got the Go doc formatting right is to visualize it.
To visualize the Go documentation you wrote, run:

```sh
go run golang.org/x/pkgsite/cmd/pkgsite@latest
```

Then open http://localhost:8080 on your browser.

# Cross-platform Development

## Building

In Go you can compile for other target operating system and architecture by specifying the `GOOS` and `GOARCH` environment variables and using the [`go build` command](https://pkg.go.dev/cmd/go#hdr-Compile_packages_and_dependencies). That only works if you are not using [Cgo](https://pkg.go.dev/cmd/cgo) to call C code.

<details>
  <summary>Examples</summary>

MacOS example:

```console
% GOOS=darwin go build -C x -o ./bin/ ./examples/test-connectivity 
% file ./x/bin/test-connectivity 
./x/bin/test-connectivity: Mach-O 64-bit executable x86_64
```

Linux example:

```console
% GOOS=linux go build -C x -o ./bin/ ./examples/test-connectivity 
% file ./x/bin/test-connectivity                      
./x/bin/test-connectivity: ELF 64-bit LSB executable, x86-64, version 1 (SYSV), statically linked, Go BuildID=n0WfUGLum4Y6OpYxZYuz/lbtEdv_kvyUCd3V_qOqb/CC_6GAQqdy_ebeYTdn99/Tk_G3WpBWi8vxqmIlIuU, with debug_info, not stripped
```

Windows example:

```console
% GOOS=windows go build -C x -o ./bin/ ./examples/test-connectivity 
% file ./x/bin/test-connectivity.exe 
./x/bin/test-connectivity.exe: PE32+ executable (console) x86-64 (stripped to external PDB), for MS Windows
```

</details>

## Running Android binaries

To run Android binaries, you must have an Android simulator running or a physical device plugged in.

The easiest way is to run a binary is to use the [`go run` command](https://pkg.go.dev/cmd/go#hdr-Compile_and_run_Go_program) directly with the `-exec` flag and our convenience tool `run_on_android.sh`:

```sh
GOOS=android GOARCH=arm64 go -C x run -exec "$(pwd)/run_on_android.sh" ./tools/resolve --resolver 8.8.8.8 example.com
```

It also works with the [`go test` command](https://pkg.go.dev/cmd/go#hdr-Test_packages):

```sh
GOOS=android GOARCH=arm64 go test -exec "$(pwd)/run_on_android.sh"  ./...
```

To build with [cgo](https://pkg.go.dev/cmd/cgo) on Android, you need to set the `CC` environment variable to point to the `clang` compiler in the Android NDK.
The path to the C compiler depends on your Android NDK version, host OS, and target architecture. You can find the correct path within the NDK's `toolchains/llvm/prebuilt/` directory.

<<<<<<< HEAD
For example, to run a tool on a 64-bit ARM Android 30 device:

```sh
CC="$ANDROID_HOME/ndk/21.3.6528147/toolchains/llvm/prebuilt/*/bin/aarch64-linux-android30-clang" CGO_ENABLED=1 GOOS=android GOARCH=arm64 go -C x run -exec "$(pwd)/run_on_android.sh" ./tools/fetch "https://example.com"
=======
For example, to run a tool on a 64-bit ARM Android 30 device from macOS:

```sh
CC="$ANDROID_HOME/ndk/21.3.6528147/toolchains/llvm/prebuilt/darwin-x86_64/bin/aarch64-linux-android30-clang" CGO_ENABLED=1 GOOS=android GOARCH=arm64 go -C x run -exec "$(pwd)/run_on_android.sh" ./tools/fetch "https://example.com"
>>>>>>> de8a3813
```


<details>
  <summary>Details and direct invocation</summary>

The `run_on_android.sh` script uses the [Android Debug Bridge (`adb`)](https://developer.android.com/tools/adb) to run the binary on a connected Android device (physical or emulator). You must have `adb` in your `PATH`. You can check for connected devices using `adb devices`:

```console
% adb devices
List of devices attached
emulator-5554	device
```

The script will:
1. Push the binary to a temporary location on the device (`/data/local/tmp/test/`).
2. Execute the binary on the device with the provided arguments.
3. Remove the binary from the device after execution.

</details>

## Running Linux binaries

To run Linux binaries you can use a Linux container via [Podman](https://podman.io/).

### Set up podman
<details>
  <summary>Instructions</summary>

[Install Podman](https://podman.io/docs/installation) (once). On macOS:

```sh
brew install podman
```

Create the podman service VM (once) with the [`podman machine init` command](https://docs.podman.io/en/latest/markdown/podman-machine-init.1.html):

```sh
podman machine init
```

Start the VM with the [`podman machine start` command](https://docs.podman.io/en/latest/markdown/podman-machine-start.1.html), after every time it is stopped:

```sh
podman machine start
```

You can see the VM running with the [`podman machine list` command](https://docs.podman.io/en/latest/markdown/podman-machine-list.1.html):

```console
% podman machine list
NAME                     VM TYPE     CREATED        LAST UP            CPUS        MEMORY      DISK SIZE
podman-machine-default*  qemu        3 minutes ago  Currently running  1           2.147GB     107.4GB
```

When you are done with development, you can stop the machine with the [`podman machine stop` command](https://docs.podman.io/en/latest/markdown/podman-machine-stop.1.html):

```sh
podman machine stop
```

</details>

### Run

The easiest way is to run a binary is to use the [`go run` command](https://pkg.go.dev/cmd/go#hdr-Compile_and_run_Go_program) directly with the `-exec` flag and our convenience tool `run_on_podman.sh`:

```sh
GOOS=linux go run -C x -exec "$(pwd)/run_on_podman.sh" ./examples/test-connectivity
```

It also works with the [`go test` command](https://pkg.go.dev/cmd/go#hdr-Test_packages):

```sh
GOOS=linux go test -exec "$(pwd)/run_on_podman.sh"  ./...
```

<details>
  <summary>Details and direct invocation</summary>

The `run_on_podman.sh` script uses the [`podman run` command](https://docs.podman.io/en/latest/markdown/podman-run.1.html) and a minimal ["distroless" container image](https://github.com/GoogleContainerTools/distroless) to run the binary you want:

```sh
podman run --arch $(uname -m) --rm -it -v "${bin}":/outline/bin gcr.io/distroless/static-debian11 /outline/bin "$@"
```

You can also use `podman run` directly to run a pre-built binary:

```console
% podman run --rm -it -v ./x/bin:/outline gcr.io/distroless/static-debian11 /outline/test-connectivity
Usage of /outline/test-connectivity:
  -domain string
        Domain name to resolve in the test (default "example.com.")
  -key string
        Outline access key
  -proto string
        Comma-separated list of the protocols to test. Muse be "tcp", "udp", or a combination of them (default "tcp,udp")
  -resolver string
        Comma-separated list of addresses of DNS resolver to use for the test (default "8.8.8.8,2001:4860:4860::8888")
  -v    Enable debug output
```

Flags explanation:
- `--rm`: Remove container (and pod if created) after exit
- `-i` (interactive): Keep STDIN open even if not attached
- `-t` (tty): Allocate a pseudo-TTY for container
- `-v` (volume): Bind mount a volume into the container. Volume source will be on the server machine, not the client
</details>

## Running Windows binaries

To run Windows binaries you can use [Wine](https://en.wikipedia.org/wiki/Wine_(software)) to emulate a Windows environment.
This is not the same as a real Windows environment, so make sure you test on actual Windows machines.

### Install Wine

<details>
  <summary>Instructions</summary>

Follow the instructions at https://wiki.winehq.org/Download.

On macOS:

```sh
brew tap homebrew/cask-versions
brew install --cask --no-quarantine wine-stable
```

After installation, `wine64` should be on your `PATH`. Check with `wine64 --version`:

```sh
wine64 --version
```

</details>

### Run

You can pass `wine64` as the `-exec` parameter in the `go` calls.

To build:

```sh
GOOS=windows go run -C x -exec "wine64" ./examples/test-connectivity
```

For tests:

```sh
GOOS=windows go test -exec "wine64"  ./...
```

# Tests with external network dependencies

Some tests are implemented talking to external services. That's undesirable, but convenient.
We started tagging them with the `nettest` tag, so they don't run by default. To run them, you need to specify `-tags nettest`, as done in our CI.
For example:

```sh
go test -v -race -bench '.' ./... -benchtime=100ms -tags nettest
```<|MERGE_RESOLUTION|>--- conflicted
+++ resolved
@@ -97,17 +97,10 @@
 To build with [cgo](https://pkg.go.dev/cmd/cgo) on Android, you need to set the `CC` environment variable to point to the `clang` compiler in the Android NDK.
 The path to the C compiler depends on your Android NDK version, host OS, and target architecture. You can find the correct path within the NDK's `toolchains/llvm/prebuilt/` directory.
 
-<<<<<<< HEAD
-For example, to run a tool on a 64-bit ARM Android 30 device:
-
-```sh
-CC="$ANDROID_HOME/ndk/21.3.6528147/toolchains/llvm/prebuilt/*/bin/aarch64-linux-android30-clang" CGO_ENABLED=1 GOOS=android GOARCH=arm64 go -C x run -exec "$(pwd)/run_on_android.sh" ./tools/fetch "https://example.com"
-=======
 For example, to run a tool on a 64-bit ARM Android 30 device from macOS:
 
 ```sh
 CC="$ANDROID_HOME/ndk/21.3.6528147/toolchains/llvm/prebuilt/darwin-x86_64/bin/aarch64-linux-android30-clang" CGO_ENABLED=1 GOOS=android GOARCH=arm64 go -C x run -exec "$(pwd)/run_on_android.sh" ./tools/fetch "https://example.com"
->>>>>>> de8a3813
 ```
 
 
