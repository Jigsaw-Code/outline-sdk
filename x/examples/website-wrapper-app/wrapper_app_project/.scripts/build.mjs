--- conflicted
+++ resolved
@@ -37,16 +37,12 @@
 
 export default async function main(
   {
-<<<<<<< HEAD
+    platform,
+    sdkVersion = "x/v0.0.1",
     additionalDomains = [],
     appId,
     appName,
     entryUrl = "https://www.example.com",
-=======
-    platform,
-    sdkVersion = "x/v0.0.1",
-    entryDomain = "www.example.com",
->>>>>>> c105cb33
     navigationUrl,
     output = OUTPUT_DIR,
     platform,
@@ -65,11 +61,7 @@
   if (!fs.existsSync(SDK_MOBILEPROXY_OUTPUT_DIR)) {
     console.log(`Building the Outline SDK mobileproxy library for ${platform}...`);
 
-<<<<<<< HEAD
-    await promisify(exec)(`npm run build:mobileproxy ${platform} ${output}`);
-=======
-    await promisify(exec)(`npm run build:sdk_mobileproxy ${platform} ${sdkVersion}`);
->>>>>>> c105cb33
+    await promisify(exec)(`npm run build:mobileproxy ${platform} ${sdkVersion} ${output}`);
   }
 
   const sourceFilepaths = await glob(
