--- conflicted
+++ resolved
@@ -268,13 +268,9 @@
 			var mu sync.Mutex
 			dnsReports := make([]dnsReport, 0)
 			tcpReports := make([]tcpReport, 0)
-<<<<<<< HEAD
 			udpReports := make([]udpReport, 0)
 			var connectStart = make(map[string]time.Time)
 			configToDialer := configurl.NewDefaultConfigToDialer()
-=======
-			providers := configurl.NewDefaultProviders()
->>>>>>> 8f915062
 			onDNS := func(ctx context.Context, domain string) func(di httptrace.DNSDoneInfo) {
 				dnsStart := time.Now()
 				return func(di httptrace.DNSDoneInfo) {
@@ -326,7 +322,6 @@
 
 				return newTCPTraceDialer(onDNS, onDial, onDialStart).DialStream(ctx, addr)
 			})
-<<<<<<< HEAD
 
 			configToDialer.BasePacketDialer = transport.FuncPacketDialer(func(ctx context.Context, addr string) (net.Conn, error) {
 				hostname, _, err := net.SplitHostPort(addr)
@@ -359,10 +354,6 @@
 				}
 
 				return newUDPTraceDialer(onDNS, onDial, onDialStart).DialPacket(ctx, addr)
-=======
-			providers.PacketDialers.BaseInstance = transport.FuncPacketDialer(func(ctx context.Context, addr string) (net.Conn, error) {
-				return newUDPTraceDialer(onDNS).DialPacket(ctx, addr)
->>>>>>> 8f915062
 			})
 
 			switch proto {
