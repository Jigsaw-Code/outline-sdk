// Copyright 2023 Jigsaw Operations LLC
//
// Licensed under the Apache License, Version 2.0 (the "License");
// you may not use this file except in compliance with the License.
// You may obtain a copy of the License at
//
//     https://www.apache.org/licenses/LICENSE-2.0
//
// Unless required by applicable law or agreed to in writing, software
// distributed under the License is distributed on an "AS IS" BASIS,
// WITHOUT WARRANTIES OR CONDITIONS OF ANY KIND, either express or implied.
// See the License for the specific language governing permissions and
// limitations under the License.

package main

import (
	"context"
	"encoding/json"
	"errors"
	"flag"
	"fmt"
	"log/slog"
	"net"
	"net/http"
	"net/http/httptrace"
	"net/url"
	"os"
	"path"
	"strings"
	"sync"
	"time"

	"github.com/Jigsaw-Code/outline-sdk/dns"
<<<<<<< HEAD
	"github.com/Jigsaw-Code/outline-sdk/transport"
	"github.com/Jigsaw-Code/outline-sdk/x/config"
=======
	"github.com/Jigsaw-Code/outline-sdk/x/configurl"
>>>>>>> 23989fe2
	"github.com/Jigsaw-Code/outline-sdk/x/connectivity"
	"github.com/Jigsaw-Code/outline-sdk/x/report"
	"github.com/lmittmann/tint"
	"golang.org/x/term"
)

type connectivityReport struct {
	Test           testReport  `json:"test"`
	DNSQueries     []dnsReport `json:"dns_queries,omitempty"`
	TCPConnections []tcpReport `json:"tcp_connections,omitempty"`
}

type testReport struct {
	// Inputs
	Resolver string `json:"resolver"`
	Proto    string `json:"proto"`
	// TODO(fortuna): add sanitized transport config.
	Transport string `json:"transport"`

	// Observations
	Time       time.Time  `json:"time"`
	DurationMs int64      `json:"duration_ms"`
	Error      *errorJSON `json:"error"`
}

type dnsReport struct {
	QueryName  string    `json:"query_name"`
	Time       time.Time `json:"time"`
	DurationMs int64     `json:"duration_ms"`
	AnswerIPs  []string  `json:"answer_ips"`
	Error      string    `json:"error"`
}

type tcpReport struct {
	Hostname string `json:"hostname"`
	IP       string `json:"ip"`
	Port     string `json:"port"`
	Error    string `json:"error"`
}

type errorJSON struct {
	// TODO: add Shadowsocks/Transport error
	Op string `json:"op,omitempty"`
	// Posix error, when available
	PosixError string `json:"posix_error,omitempty"`
	// TODO: remove IP addresses
	Msg string `json:"msg,omitempty"`
}

func makeErrorRecord(result *connectivity.ConnectivityError) *errorJSON {
	if result == nil {
		return nil
	}
	var record = new(errorJSON)
	record.Op = result.Op
	record.PosixError = result.PosixError
	record.Msg = unwrapAll(result.Err).Error()
	return record
}

func unwrapAll(err error) error {
	for {
		unwrapped := errors.Unwrap(err)
		if unwrapped == nil {
			return err
		}
		err = unwrapped
	}
}

func (r connectivityReport) IsSuccess() bool {
	if r.Test.Error == nil {
		return true
	} else {
		return false
	}
}

func init() {
	flag.Usage = func() {
		fmt.Fprintf(flag.CommandLine.Output(), "Usage: %s [flags...]\n", path.Base(os.Args[0]))
		flag.PrintDefaults()
	}
}
func newTCPTraceDialer(
	onDNS func(ctx context.Context, domain string) func(di httptrace.DNSDoneInfo),
	onDial func(ctx context.Context, network, addr string, connErr error)) transport.StreamDialer {
	dialer := &transport.TCPDialer{}
	var onDNSDone func(di httptrace.DNSDoneInfo)
	return transport.FuncStreamDialer(func(ctx context.Context, addr string) (transport.StreamConn, error) {
		ctx = httptrace.WithClientTrace(ctx, &httptrace.ClientTrace{
			DNSStart: func(di httptrace.DNSStartInfo) {
				onDNSDone = onDNS(ctx, di.Host)
			},
			DNSDone: func(di httptrace.DNSDoneInfo) {
				if onDNSDone != nil {
					onDNSDone(di)
					onDNSDone = nil
				}
			},
			ConnectDone: func(network, addr string, connErr error) {
				onDial(ctx, network, addr, connErr)
			},
		})
		return dialer.DialStream(ctx, addr)
	})
}

func main() {
	verboseFlag := flag.Bool("v", false, "Enable debug output")
	transportFlag := flag.String("transport", "", "Transport config")
	domainFlag := flag.String("domain", "example.com.", "Domain name to resolve in the test")
	resolverFlag := flag.String("resolver", "8.8.8.8,2001:4860:4860::8888", "Comma-separated list of addresses of DNS resolver to use for the test")
	protoFlag := flag.String("proto", "tcp,udp", "Comma-separated list of the protocols to test. Must be \"tcp\", \"udp\", or a combination of them")
	reportToFlag := flag.String("report-to", "", "URL to send JSON error reports to")
	reportSuccessFlag := flag.Float64("report-success-rate", 0.1, "Report success to collector with this probability - must be between 0 and 1")
	reportFailureFlag := flag.Float64("report-failure-rate", 1, "Report failure to collector with this probability - must be between 0 and 1")

	flag.Parse()

	logLevel := slog.LevelInfo
	if *verboseFlag {
		logLevel = slog.LevelDebug
	}
	slog.SetDefault(slog.New(tint.NewHandler(
		os.Stderr,
		&tint.Options{NoColor: !term.IsTerminal(int(os.Stderr.Fd())), Level: logLevel},
	)))

	// Perform custom range validation for sampling rate
	if *reportSuccessFlag < 0.0 || *reportSuccessFlag > 1.0 {
		slog.Error("Error: report-success-rate must be between 0 and 1.", "report-success-rate", *reportSuccessFlag)
		flag.Usage()
		os.Exit(1)
	}

	if *reportFailureFlag < 0.0 || *reportFailureFlag > 1.0 {
		slog.Error("Error: report-failure-rate must be between 0 and 1.", "report-failure-rate", *reportFailureFlag)
		flag.Usage()
		os.Exit(1)
	}

	var reportCollector report.Collector
	if *reportToFlag != "" {
		collectorURL, err := url.Parse(*reportToFlag)
		if err != nil {
			slog.Error("Failed to parse collector URL", "url", err)
			os.Exit(1)
		}
		remoteCollector := &report.RemoteCollector{
			CollectorURL: collectorURL,
			HttpClient:   &http.Client{Timeout: 10 * time.Second},
		}
		retryCollector := &report.RetryCollector{
			Collector:    remoteCollector,
			MaxRetry:     3,
			InitialDelay: 1 * time.Second,
		}
		reportCollector = &report.SamplingCollector{
			Collector:       retryCollector,
			SuccessFraction: *reportSuccessFlag,
			FailureFraction: *reportFailureFlag,
		}
	} else {
		reportCollector = &report.WriteCollector{Writer: os.Stdout}
	}

	// Things to test:
	// - TCP working. Where's the error?
	// - UDP working
	// - Different server IPs
	// - Server IPv4 dial support
	// - Server IPv6 dial support

	success := false
	jsonEncoder := json.NewEncoder(os.Stdout)
	jsonEncoder.SetEscapeHTML(false)
<<<<<<< HEAD
=======
	configToDialer := configurl.NewDefaultConfigToDialer()
>>>>>>> 23989fe2
	for _, resolverHost := range strings.Split(*resolverFlag, ",") {
		resolverHost := strings.TrimSpace(resolverHost)
		resolverAddress := net.JoinHostPort(resolverHost, "53")
		for _, proto := range strings.Split(*protoFlag, ",") {
			proto = strings.TrimSpace(proto)
			var resolver dns.Resolver
			var mu sync.Mutex
			dnsReports := make([]dnsReport, 0)
			tcpReports := make([]tcpReport, 0)
			configToDialer := config.NewDefaultConfigToDialer()
			configToDialer.BaseStreamDialer = transport.FuncStreamDialer(func(ctx context.Context, addr string) (transport.StreamConn, error) {
				hostname, _, err := net.SplitHostPort(addr)
				if err != nil {
					return nil, err
				}
				onDNS := func(ctx context.Context, domain string) func(di httptrace.DNSDoneInfo) {
					dnsStart := time.Now()
					return func(di httptrace.DNSDoneInfo) {
						report := dnsReport{
							QueryName:  hostname,
							Time:       dnsStart.UTC().Truncate(time.Second),
							DurationMs: time.Since(dnsStart).Milliseconds(),
						}
						if di.Err != nil {
							report.Error = di.Err.Error()
						}
						for _, ip := range di.Addrs {
							report.AnswerIPs = append(report.AnswerIPs, ip.IP.String())
						}
						mu.Lock()
						dnsReports = append(dnsReports, report)
						mu.Unlock()
					}
				}
				onDial := func(ctx context.Context, network, addr string, connErr error) {
					ip, port, err := net.SplitHostPort(addr)
					if err != nil {
						return
					}
					report := tcpReport{
						Hostname: hostname,
						IP:       ip,
						Port:     port,
					}
					if connErr != nil {
						report.Error = connErr.Error()
					}
					mu.Lock()
					tcpReports = append(tcpReports, report)
					mu.Unlock()
				}
				return newTCPTraceDialer(onDNS, onDial).DialStream(ctx, addr)
			})
			configToDialer.BasePacketDialer = transport.FuncPacketDialer(func(ctx context.Context, addr string) (net.Conn, error) {
				hostname, _, err := net.SplitHostPort(addr)
				if err != nil {
					return nil, err
				}
				var dnsStart time.Time
				ctx = httptrace.WithClientTrace(ctx, &httptrace.ClientTrace{
					DNSStart: func(di httptrace.DNSStartInfo) {
						dnsStart = time.Now()
					},
					DNSDone: func(di httptrace.DNSDoneInfo) {
						report := dnsReport{
							QueryName:  hostname,
							Time:       dnsStart.UTC().Truncate(time.Second),
							DurationMs: time.Since(dnsStart).Milliseconds(),
						}
						if di.Err != nil {
							report.Error = di.Err.Error()
						}
						for _, ip := range di.Addrs {
							report.AnswerIPs = append(report.AnswerIPs, ip.IP.String())
						}
						// TODO(fortuna): Use a Mutex.
						dnsReports = append(dnsReports, report)
					},
				})
				return (&transport.UDPDialer{}).DialPacket(ctx, addr)
			})

			switch proto {
			case "tcp":
				streamDialer, err := configToDialer.NewStreamDialer(*transportFlag)
				if err != nil {
					slog.Error("Failed to create StreamDialer", "error", err)
					os.Exit(1)
				}
				resolver = dns.NewTCPResolver(streamDialer, resolverAddress)

			case "udp":
				packetDialer, err := configToDialer.NewPacketDialer(*transportFlag)
				if err != nil {
					slog.Error("Failed to create PacketDialer", "error", err)
					os.Exit(1)
				}
				resolver = dns.NewUDPResolver(packetDialer, resolverAddress)
			default:
				slog.Error(`Invalid proto. Must be "tcp" or "udp"`, "proto", proto)
				os.Exit(1)
			}
			startTime := time.Now()
			result, err := connectivity.TestConnectivityWithResolver(context.Background(), resolver, *domainFlag)
			if err != nil {
				slog.Error("Connectivity test failed to run", "error", err)
				os.Exit(1)
			}
			testDuration := time.Since(startTime)
			if result == nil {
				success = true
			}
<<<<<<< HEAD
			slog.Debug("Test done", "proto", proto, "resolver", resolverAddress, "result", result)
			sanitizedConfig, err := config.SanitizeConfig(*transportFlag)
=======
			debugLog.Printf("Test %v %v result: %v", proto, resolverAddress, result)
			sanitizedConfig, err := configurl.SanitizeConfig(*transportFlag)
>>>>>>> 23989fe2
			if err != nil {
				slog.Error("Failed to sanitize config", "error", err)
				os.Exit(1)
			}
			var r report.Report = connectivityReport{
				Test: testReport{
					Resolver: resolverAddress,
					Proto:    proto,
					Time:     startTime.UTC().Truncate(time.Second),
					// TODO(fortuna): Add sanitized config:
					Transport:  sanitizedConfig,
					DurationMs: testDuration.Milliseconds(),
					Error:      makeErrorRecord(result),
				},
				DNSQueries:     dnsReports,
				TCPConnections: tcpReports,
			}
			if reportCollector != nil {
				err = reportCollector.Collect(context.Background(), r)
				if err != nil {
					slog.Warn("Failed to collect report", "error", err)
				}
			}
		}
		if !success {
			os.Exit(1)
		}
	}
}<|MERGE_RESOLUTION|>--- conflicted
+++ resolved
@@ -32,12 +32,8 @@
 	"time"
 
 	"github.com/Jigsaw-Code/outline-sdk/dns"
-<<<<<<< HEAD
 	"github.com/Jigsaw-Code/outline-sdk/transport"
-	"github.com/Jigsaw-Code/outline-sdk/x/config"
-=======
 	"github.com/Jigsaw-Code/outline-sdk/x/configurl"
->>>>>>> 23989fe2
 	"github.com/Jigsaw-Code/outline-sdk/x/connectivity"
 	"github.com/Jigsaw-Code/outline-sdk/x/report"
 	"github.com/lmittmann/tint"
@@ -215,10 +211,6 @@
 	success := false
 	jsonEncoder := json.NewEncoder(os.Stdout)
 	jsonEncoder.SetEscapeHTML(false)
-<<<<<<< HEAD
-=======
-	configToDialer := configurl.NewDefaultConfigToDialer()
->>>>>>> 23989fe2
 	for _, resolverHost := range strings.Split(*resolverFlag, ",") {
 		resolverHost := strings.TrimSpace(resolverHost)
 		resolverAddress := net.JoinHostPort(resolverHost, "53")
@@ -228,7 +220,7 @@
 			var mu sync.Mutex
 			dnsReports := make([]dnsReport, 0)
 			tcpReports := make([]tcpReport, 0)
-			configToDialer := config.NewDefaultConfigToDialer()
+			configToDialer := configurl.NewDefaultConfigToDialer()
 			configToDialer.BaseStreamDialer = transport.FuncStreamDialer(func(ctx context.Context, addr string) (transport.StreamConn, error) {
 				hostname, _, err := net.SplitHostPort(addr)
 				if err != nil {
@@ -331,13 +323,8 @@
 			if result == nil {
 				success = true
 			}
-<<<<<<< HEAD
 			slog.Debug("Test done", "proto", proto, "resolver", resolverAddress, "result", result)
-			sanitizedConfig, err := config.SanitizeConfig(*transportFlag)
-=======
-			debugLog.Printf("Test %v %v result: %v", proto, resolverAddress, result)
 			sanitizedConfig, err := configurl.SanitizeConfig(*transportFlag)
->>>>>>> 23989fe2
 			if err != nil {
 				slog.Error("Failed to sanitize config", "error", err)
 				os.Exit(1)
