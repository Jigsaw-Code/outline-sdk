--- conflicted
+++ resolved
@@ -18,12 +18,8 @@
 	github.com/kr/text v0.2.0 // indirect
 	github.com/pmezard/go-difflib v1.0.0 // indirect
 	github.com/shadowsocks/go-shadowsocks2 v0.1.5 // indirect
-<<<<<<< HEAD
 	github.com/vishvananda/netns v0.0.0-20191106174202-0a2b9b5464df // indirect
-	golang.org/x/crypto v0.12.0 // indirect
-=======
 	golang.org/x/crypto v0.14.0 // indirect
->>>>>>> a19d8ee0
 	golang.org/x/mod v0.12.0 // indirect
 	golang.org/x/net v0.17.0 // indirect
 	golang.org/x/sync v0.3.0 // indirect
