--- conflicted
+++ resolved
@@ -3,21 +3,13 @@
 go 1.20
 
 require (
-<<<<<<< HEAD
-	github.com/Jigsaw-Code/outline-internal-sdk v0.0.0-20230724153316-35b8cde31f67
-=======
 	github.com/Jigsaw-Code/outline-sdk v0.0.6
->>>>>>> 89c8f464
 	github.com/miekg/dns v1.1.54
 	github.com/songgao/water v0.0.0-20190725173103-fd331bda3f4b
 	github.com/stretchr/testify v1.8.2
-<<<<<<< HEAD
 	github.com/vishvananda/netlink v1.1.0
-	golang.org/x/sys v0.8.0
-=======
 	golang.org/x/mobile v0.0.0-20230905140555-fbe1c053b6a9
 	golang.org/x/sys v0.11.0
->>>>>>> 89c8f464
 )
 
 require (
@@ -26,18 +18,11 @@
 	github.com/kr/text v0.2.0 // indirect
 	github.com/pmezard/go-difflib v1.0.0 // indirect
 	github.com/shadowsocks/go-shadowsocks2 v0.1.5 // indirect
-<<<<<<< HEAD
 	github.com/vishvananda/netns v0.0.0-20191106174202-0a2b9b5464df // indirect
-	golang.org/x/crypto v0.9.0 // indirect
-	golang.org/x/mod v0.10.0 // indirect
-	golang.org/x/net v0.10.0 // indirect
-	golang.org/x/tools v0.9.1 // indirect
-=======
 	golang.org/x/crypto v0.12.0 // indirect
 	golang.org/x/mod v0.12.0 // indirect
 	golang.org/x/net v0.14.0 // indirect
 	golang.org/x/sync v0.3.0 // indirect
 	golang.org/x/tools v0.12.1-0.20230818130535-1517d1a3ba60 // indirect
->>>>>>> 89c8f464
 	gopkg.in/yaml.v3 v3.0.1 // indirect
 )