--- conflicted
+++ resolved
@@ -7,14 +7,9 @@
 	github.com/songgao/water v0.0.0-20190725173103-fd331bda3f4b
 	github.com/stretchr/testify v1.8.2
 	github.com/vishvananda/netlink v1.1.0
-<<<<<<< HEAD
-	golang.org/x/mobile v0.0.0-20230905140555-fbe1c053b6a9
-	golang.org/x/net v0.17.0
-	golang.org/x/sys v0.13.0
-=======
 	golang.org/x/mobile v0.0.0-20231127183840-76ac6878050a
+	golang.org/x/net v0.19.0
 	golang.org/x/sys v0.15.0
->>>>>>> 4e52008e
 )
 
 require (
@@ -24,17 +19,9 @@
 	github.com/pmezard/go-difflib v1.0.0 // indirect
 	github.com/shadowsocks/go-shadowsocks2 v0.1.5 // indirect
 	github.com/vishvananda/netns v0.0.0-20191106174202-0a2b9b5464df // indirect
-<<<<<<< HEAD
-	golang.org/x/crypto v0.14.0 // indirect
-	golang.org/x/mod v0.12.0 // indirect
-	golang.org/x/sync v0.3.0 // indirect
-	golang.org/x/tools v0.12.1-0.20230818130535-1517d1a3ba60 // indirect
-=======
 	golang.org/x/crypto v0.16.0 // indirect
 	golang.org/x/mod v0.14.0 // indirect
-	golang.org/x/net v0.19.0 // indirect
 	golang.org/x/sync v0.5.0 // indirect
 	golang.org/x/tools v0.16.0 // indirect
->>>>>>> 4e52008e
 	gopkg.in/yaml.v3 v3.0.1 // indirect
 )