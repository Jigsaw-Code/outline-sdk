// Copyright 2023 The Outline Authors
//
// Licensed under the Apache License, Version 2.0 (the "License");
// you may not use this file except in compliance with the License.
// You may obtain a copy of the License at
//
//     https://www.apache.org/licenses/LICENSE-2.0
//
// Unless required by applicable law or agreed to in writing, software
// distributed under the License is distributed on an "AS IS" BASIS,
// WITHOUT WARRANTIES OR CONDITIONS OF ANY KIND, either express or implied.
// See the License for the specific language governing permissions and
// limitations under the License.

package smart

import (
	"bytes"
	"context"
	"crypto/tls"
	"encoding/json"
	"errors"
	"fmt"
	"io"
	"net"
	"net/url"
	"sync"
	"time"

	"github.com/Jigsaw-Code/outline-sdk/dns"
	"github.com/Jigsaw-Code/outline-sdk/transport"
	"github.com/Jigsaw-Code/outline-sdk/x/configurl"
	"github.com/goccy/go-yaml"
)

// To test one strategy:
// go run -C ./x/examples/smart-proxy/ . -v -localAddr=localhost:1080 --transport="" --domain www.rferl.org  --config=<(echo '{"dns": [{"https": {"name": "doh.sb"}}]}')

type StrategyFinder struct {
	TestTimeout  time.Duration
	LogWriter    io.Writer
	StreamDialer transport.StreamDialer
	PacketDialer transport.PacketDialer
	Cache        StrategyResultCache
	logMu        sync.Mutex
}

func (f *StrategyFinder) log(format string, a ...any) {
	if f.LogWriter != nil {
		f.logMu.Lock()
		defer f.logMu.Unlock()
		fmt.Fprintf(f.LogWriter, format, a...)
	}
}

// Only log if context is not done
func (f *StrategyFinder) logCtx(ctx context.Context, format string, a ...any) {
	if ctx != nil {
		select {
		case <-ctx.Done():
			return
		default:
		}
	}
	f.log(format, a...)
}

type httpsEntryConfig struct {
	// Domain name of the host.
	Name string `yaml:"name,omitempty"`
	// Host:port. Defaults to Name:443.
	Address string `yaml:"address,omitempty"`
}

type tlsEntryConfig struct {
	// Domain name of the host.
	Name string `yaml:"name,omitempty"`
	// Host:port. Defaults to Name:853.
	Address string `yaml:"address,omitempty"`
}

type udpEntryConfig struct {
	// Host:port.
	Address string `yaml:"address,omitempty"`
}

type tcpEntryConfig struct {
	// Host:port.
	Address string `yaml:"address,omitempty"`
}

type dnsEntryConfig struct {
	System *struct{}         `yaml:"system,omitempty"`
	HTTPS  *httpsEntryConfig `yaml:"https,omitempty"`
	TLS    *tlsEntryConfig   `yaml:"tls,omitempty"`
	UDP    *udpEntryConfig   `yaml:"udp,omitempty"`
	TCP    *tcpEntryConfig   `yaml:"tcp,omitempty"`
}

type fallbackEntryStructConfig struct {
	Psiphon any `yaml:"psiphon,omitempty"`
	// As we allow more fallback types beyond psiphon they will be added here
}

// This contains either a configURL string or a fallbackEntryStructConfig
// It is parsed into the correct type later
type fallbackEntryConfig any

type configConfig struct {
	DNS      []dnsEntryConfig      `yaml:"dns,omitempty"`
	TLS      []string              `yaml:"tls,omitempty"`
	Fallback []fallbackEntryConfig `yaml:"fallback,omitempty"`
}

// mapToAny marshalls a map into a struct. It's a helper for parsers that want to
// map config maps into their config structures.
func mapToAny(in map[string]any, out any) error {
	newMap := make(map[string]any)
	for k, v := range in {
		if len(k) > 0 && k[0] == '$' {
			// Skip $ keys
			continue
		}
		newMap[k] = v
	}
	yamlText, err := yaml.Marshal(newMap)
	if err != nil {
		return fmt.Errorf("error marshaling to YAML: %w", err)
	}
	decoder := yaml.NewDecoder(bytes.NewReader(yamlText), yaml.DisallowUnknownField())
	if err := decoder.Decode(out); err != nil {
		return fmt.Errorf("error decoding YAML: %w", err)
	}
	return nil
}

// newDNSResolverFromEntry creates a [dns.Resolver] based on the config, returning the resolver and
// a boolean indicating whether the resolver is secure (TLS, HTTPS) and a possible error.
func (f *StrategyFinder) newDNSResolverFromEntry(entry dnsEntryConfig) (dns.Resolver, bool, error) {
	if entry.System != nil {
		return nil, false, nil
	} else if cfg := entry.HTTPS; cfg != nil {
		if cfg.Name == "" {
			return nil, true, errors.New("https entry has empty server name")
		}
		serverAddr := cfg.Address
		if serverAddr == "" {
			serverAddr = cfg.Name
		}
		_, port, err := net.SplitHostPort(serverAddr)
		if err != nil {
			serverAddr = net.JoinHostPort(serverAddr, "443")
			port = "443"
		}
		dohURL := url.URL{Scheme: "https", Host: net.JoinHostPort(cfg.Name, port), Path: "/dns-query"}
		return dns.NewHTTPSResolver(f.StreamDialer, serverAddr, dohURL.String()), true, nil
	} else if cfg := entry.TLS; cfg != nil {
		if cfg.Name == "" {
			return nil, true, errors.New("tls entry has empty server name")
		}
		serverAddr := cfg.Address
		if serverAddr == "" {
			serverAddr = cfg.Name
		}
		_, _, err := net.SplitHostPort(serverAddr)
		if err != nil {
			serverAddr = net.JoinHostPort(serverAddr, "853")
		}
		return dns.NewTLSResolver(f.StreamDialer, serverAddr, cfg.Name), true, nil
	} else if cfg := entry.TCP; cfg != nil {
		if cfg.Address == "" {
			return nil, false, errors.New("tcp entry has empty server address")
		}
		host, port, err := net.SplitHostPort(cfg.Address)
		if err != nil {
			host = cfg.Address
			port = "53"
		}
		serverAddr := net.JoinHostPort(host, port)
		return dns.NewTCPResolver(f.StreamDialer, serverAddr), false, nil
	} else if cfg := entry.UDP; cfg != nil {
		if cfg.Address == "" {
			return nil, false, errors.New("udp entry has empty server address")
		}
		host, port, err := net.SplitHostPort(cfg.Address)
		if err != nil {
			host = cfg.Address
			port = "53"
		}
		serverAddr := net.JoinHostPort(host, port)
		return dns.NewUDPResolver(f.PacketDialer, serverAddr), false, nil
	} else {
		return nil, false, errors.New("invalid DNS entry")
	}
}

// Takes a (potentially very long) psiphon config and outputs
// a short signature string for logging identification purposes
// with only the PropagationChannelId and SponsorId (required fields)
// ex: {PropagationChannelId: FFFFFFFFFFFFFFFF, SponsorId: FFFFFFFFFFFFFFFF, [...]}
// If the config does not contains these fields
// output the whole config as a string
func (f *StrategyFinder) getPsiphonConfigSignature(psiphonJSON []byte) string {
	var psiphonConfig map[string]any
	if err := json.Unmarshal(psiphonJSON, &psiphonConfig); err != nil {
		return string(psiphonJSON)
	}

	propagationChannelId, ok1 := psiphonConfig["PropagationChannelId"].(string)
	sponsorId, ok2 := psiphonConfig["SponsorId"].(string)

	if ok1 && ok2 {
		return fmt.Sprintf("Psiphon: {PropagationChannelId: %v, SponsorId: %v, [...]}", propagationChannelId, sponsorId)
	}
	return string(psiphonJSON)
}

type smartResolver struct {
	dns.Resolver
	ID     string
	Secure bool
	Config *dnsEntryConfig
}

func (f *StrategyFinder) dnsConfigToResolver(dnsConfig []dnsEntryConfig) ([]*smartResolver, error) {
	if len(dnsConfig) == 0 {
		return nil, errors.New("no DNS config entry")
	}
	rts := make([]*smartResolver, 0, len(dnsConfig))
	for ei, entry := range dnsConfig {
		idBytes, err := yaml.Marshal(entry)
		if err != nil {
			return nil, fmt.Errorf("cannot serialize entry %v: %w", ei, err)
		}
		id := string(idBytes)
		resolver, isSecure, err := f.newDNSResolverFromEntry(entry)
		if err != nil {
			return nil, fmt.Errorf("failed to process entry %v: %w", ei, err)
		}
		rts = append(rts, &smartResolver{Resolver: resolver, ID: id, Secure: isSecure, Config: &entry})
	}
	return rts, nil
}

// Test that a dialer is able to access all the given test domains. Returns nil if all tests succeed
func (f *StrategyFinder) testDialer(ctx context.Context, dialer transport.StreamDialer, testDomains []string, transportCfg string) error {
	for _, testDomain := range testDomains {
		startTime := time.Now()

		testAddr := net.JoinHostPort(testDomain, "443")
		f.logCtx(ctx, "🏃 running test: '%v' (domain: %v)\n", transportCfg, testDomain)

		ctx, cancel := context.WithTimeout(ctx, f.TestTimeout)
		defer cancel()
		testConn, err := dialer.DialStream(ctx, testAddr)
		if err != nil {
			f.logCtx(ctx, "🏁 failed to dial: '%v' (domain: %v), duration=%v, dial_error=%v ❌\n", transportCfg, testDomain, time.Since(startTime), err)
			return err
		}
		tlsConn := tls.Client(testConn, &tls.Config{ServerName: testDomain})
		err = tlsConn.HandshakeContext(ctx)
		tlsConn.Close()
		if err != nil {
			f.logCtx(ctx, "🏁 failed TLS handshake: '%v' (domain: %v), duration=%v, handshake=%v ❌\n", transportCfg, testDomain, time.Since(startTime), err)
			return err
		}
		f.logCtx(ctx, "🏁 success: '%v' (domain: %v), duration=%v, status=ok ✅\n", transportCfg, testDomain, time.Since(startTime))
	}
	return nil
}

func (f *StrategyFinder) findDNS(ctx context.Context, testDomains []string, dnsConfig []dnsEntryConfig) (dns.Resolver, *dnsEntryConfig, error) {
	resolvers, err := f.dnsConfigToResolver(dnsConfig)
	if err != nil {
		return nil, nil, err
	}

	ctx, searchDone := context.WithCancel(ctx)
	defer searchDone()
	raceStart := time.Now()
	resolver, err := raceTests(ctx, 250*time.Millisecond, resolvers, func(resolver *smartResolver) (*smartResolver, error) {
		for _, testDomain := range testDomains {
			select {
			case <-ctx.Done():
				return nil, ctx.Err()
			default:
			}

			f.logCtx(ctx, "🏃 run DNS: %v (domain: %v)\n", resolver.ID, testDomain)
			startTime := time.Now()
			ips, err := testDNSResolver(ctx, f.TestTimeout, resolver, testDomain)
			duration := time.Since(startTime)

			status := "ok ✅"
			if err != nil {
				status = fmt.Sprintf("%v ❌", err)
			}
			// Only output log if the search is not done yet.
			f.logCtx(ctx, "🏁 got DNS: %v (domain: %v), duration=%v, ips=%v, status=%v\n", resolver.ID, testDomain, duration, ips, status)

			if err != nil {
				return nil, err
			}
		}
		return resolver, nil
	})
	if err != nil {
		return nil, nil, fmt.Errorf("could not find working resolver: %w", err)
	}
	f.log("🏆 selected DNS resolver %v in %0.2fs\n\n", resolver.ID, time.Since(raceStart).Seconds())
	return resolver.Resolver, resolver.Config, nil
}

func (f *StrategyFinder) findTLS(
	ctx context.Context, testDomains []string, baseDialer transport.StreamDialer, tlsConfig []string,
) (transport.StreamDialer, string, error) {
	if len(tlsConfig) == 0 {
		return nil, "", errors.New("config for TLS is empty. Please specify at least one transport")
	}
	var configModule = configurl.NewDefaultProviders()
	configModule.StreamDialers.BaseInstance = baseDialer

	ctx, searchDone := context.WithCancel(ctx)
	defer searchDone()
	raceStart := time.Now()
	type SearchResult struct {
		Dialer transport.StreamDialer
		Config string
	}
	result, err := raceTests(ctx, 250*time.Millisecond, tlsConfig, func(transportCfg string) (*SearchResult, error) {
		tlsDialer, err := configModule.NewStreamDialer(ctx, transportCfg)
		if err != nil {
			return nil, fmt.Errorf("WrapStreamDialer failed: %w", err)
		}

		err = f.testDialer(ctx, tlsDialer, testDomains, transportCfg)
		if err != nil {
			return nil, err
		}

		return &SearchResult{tlsDialer, transportCfg}, nil
	})
	if err != nil {
		return nil, "", fmt.Errorf("could not find TLS strategy: %w", err)
	}
	f.log("🏆 selected TLS strategy '%v' in %0.2fs\n\n", result.Config, time.Since(raceStart).Seconds())
	tlsDialer := result.Dialer
	return transport.FuncStreamDialer(func(ctx context.Context, raddr string) (transport.StreamConn, error) {
		_, portStr, err := net.SplitHostPort(raddr)
		if err != nil {
			return nil, fmt.Errorf("failed to parse address: %w", err)
		}
		portNum, err := net.DefaultResolver.LookupPort(ctx, "tcp", portStr)
		if err != nil {
			return nil, fmt.Errorf("could not resolve port: %w", err)
		}
		selectedDialer := baseDialer
		if portNum == 443 || portNum == 853 {
			selectedDialer = tlsDialer
		}
		return selectedDialer.DialStream(ctx, raddr)
	}), result.Config, nil
}

type SearchResult struct {
	Dialer          transport.StreamDialer
	ConfigSignature string
}

// Make a fallback dialer (either from a configurl or a Psiphon config)
// Returns a stream dialer, config signature, error
// In case of an error the stream dialer can be nil, but the string is always set.
func (f *StrategyFinder) makeDialerFromConfig(ctx context.Context, configModule *configurl.ProviderContainer, fallbackConfig fallbackEntryConfig) (transport.StreamDialer, string, error) {
	switch v := fallbackConfig.(type) {
	case string:
		configUrl := v
		dialer, err := configModule.NewStreamDialer(ctx, configUrl)
		if err != nil {
			return nil, v, fmt.Errorf("getStreamDialer failed: %w", err)
		}
		return dialer, v, nil

	case fallbackEntryStructConfig:
		if v.Psiphon != nil {
			psiphonCfg := v.Psiphon

			psiphonJSON, err := json.Marshal(psiphonCfg)
			if err != nil {
				f.logCtx(ctx, "Error marshaling to JSON: %v, %v\n", psiphonCfg, err)
			}

			psiphonSignature := f.getPsiphonConfigSignature(psiphonJSON)
			dialer, err := newPsiphonDialer(f, ctx, psiphonJSON)
			if err != nil {
				return nil, psiphonSignature, fmt.Errorf("newPsiphonDialer failed: %w", err)
			}
			return dialer, psiphonSignature, nil
		} else {
			return nil, fmt.Sprintf("Unknown Config: %v", fallbackConfig), fmt.Errorf("unknown fallback type: %v", fallbackConfig)
		}
	default:
		return nil, fmt.Sprintf("Unknown Config: %v", fallbackConfig), fmt.Errorf("unknown fallback type: %v", fallbackConfig)
	}
}

// Return the fastest fallback dialer that is able to access all the testDomans
func (f *StrategyFinder) findFallback(
	ctx context.Context, testDomains []string, fallbackConfigs []fallbackEntryConfig,
) (transport.StreamDialer, fallbackEntryConfig, error) {
	if len(fallbackConfigs) == 0 {
		return nil, nil, errors.New("attempted to find fallback but no fallback configuration was specified")
	}

	raceCtx, searchDone := context.WithCancel(ctx)
	defer searchDone()
	raceStart := time.Now()

	configModule := configurl.NewDefaultProviders()

	fallback, err := raceTests(raceCtx, 250*time.Millisecond, fallbackConfigs, func(fallbackConfig fallbackEntryConfig) (*SearchResult, error) {
		dialer, configSignature, err := f.makeDialerFromConfig(raceCtx, configModule, fallbackConfig)
		if err != nil {
			f.logCtx(raceCtx, "❌ Failed to start dialer: %v %v\n", configSignature, err)
			return nil, err
		}

		err = f.testDialer(raceCtx, dialer, testDomains, configSignature)
		if err != nil {
			return nil, err
		}

		return &SearchResult{dialer, configSignature}, nil
	})
	if err != nil {
		return nil, nil, fmt.Errorf("could not find a working fallback: %w", err)
	}
<<<<<<< HEAD
	f.log("🏆 selected fallback '%v' in %0.2fs\n\n", fallback.Config, time.Since(raceStart).Seconds())
	return fallback.Dialer, fallback.Config, nil
=======
	f.log("🏆 selected fallback '%v' in %0.2fs\n\n", fallback.ConfigSignature, time.Since(raceStart).Seconds())

	return fallback.Dialer, nil
>>>>>>> 2549281a
}

// Attempts to create a new Dialer using only proxyless (DNS and TLS) strategies
func (f *StrategyFinder) newProxylessDialer(
	ctx context.Context, testDomains []string, config configConfig,
) (transport.StreamDialer, *dnsEntryConfig, string, error) {
	resolver, dnsConfig, err := f.findDNS(ctx, testDomains, config.DNS)
	if err != nil {
		return nil, nil, "", err
	}
	var dnsDialer transport.StreamDialer
	if resolver == nil {
		if _, ok := f.StreamDialer.(*transport.TCPDialer); !ok {
			return nil, nil, "", fmt.Errorf("cannot use system resolver with base dialer of type %T", f.StreamDialer)
		}
		dnsDialer = f.StreamDialer
	} else {
		resolver = newSimpleLRUCacheResolver(resolver, 100)
		dnsDialer, err = dns.NewStreamDialer(resolver, f.StreamDialer)
		if err != nil {
			return nil, nil, "", fmt.Errorf("dns.NewStreamDialer failed: %w", err)
		}
	}

	if len(config.TLS) == 0 {
		return dnsDialer, dnsConfig, "", nil
	}
	sd, tlsConfig, err := f.findTLS(ctx, testDomains, dnsDialer, config.TLS)
	if err != nil {
		return nil, nil, "", err
	}
	return sd, dnsConfig, tlsConfig, err
}

func (f *StrategyFinder) parseConfig(configBytes []byte) (configConfig, error) {
	var parsedConfig configConfig
	var configMap map[string]any
	err := yaml.Unmarshal(configBytes, &configMap)
	if err != nil {
		return configConfig{}, fmt.Errorf("failed to unmarshal config to map: %w", err)
	}
	err = mapToAny(configMap, &parsedConfig)
	if err != nil {
		return configConfig{}, fmt.Errorf("failed to parse config: %w", err)
	}

	// Iterate through fallback field and convert individual elements to strings or fallbackEntryStructConfig
	for i, fallbackElement := range parsedConfig.Fallback {
		switch v := fallbackElement.(type) {
		case string:
			parsedConfig.Fallback[i] = v
		case map[string]any:
			var fallbackEntry fallbackEntryStructConfig
			err := mapToAny(v, &fallbackEntry)
			if err != nil {
				return configConfig{}, fmt.Errorf("failed to parse fallback config: %w", err)
			}
			parsedConfig.Fallback[i] = fallbackEntry
		default:
			return configConfig{}, fmt.Errorf("unknown fallback type: %v", v)
		}
	}

	return parsedConfig, nil
}

// NewDialer uses the config in configBytes to search for a strategy that unblocks DNS and TLS for all of the testDomains, returning a dialer with the found strategy.
// It returns an error if no strategy was found that unblocks the testDomains.
// The testDomains must be domains with a TLS service running on port 443.
func (f *StrategyFinder) NewDialer(ctx context.Context, testDomains []string, configBytes []byte) (transport.StreamDialer, error) {
	// Parse the config and make sure it's valid
	parsedConfig, err := f.parseConfig(configBytes)
	if err != nil {
		return nil, err
	}

	// Make domain fully-qualified to prevent confusing domain search.
	testDomains = append(make([]string, 0, len(testDomains)), testDomains...)
	for di, domain := range testDomains {
		testDomains[di] = makeFullyQualified(domain)
	}

	// Fast resume the winning strategy from the cache
	if f.Cache != nil {
		if data, ok := f.Cache.Get(winningStrategyCacheKey); ok {
			f.log("💾 resume strategy from cache\n")
			if cachedCfg, err := f.parseConfig(data); err == nil {
				if fbCfg, ok := winningConfig(cachedCfg).applyFallback(&parsedConfig); ok {
					if dialer, _, err := f.findFallback(ctx, testDomains, fbCfg); err == nil {
						return dialer, nil
					}
				}
				winningConfig(cachedCfg).applyProxyless(&parsedConfig)
			}
		}
	}

	// Find a working strategy and persist it to the cache
	var winner winningConfig
	dialer, dnsConf, tlsConf, err := f.newProxylessDialer(ctx, testDomains, parsedConfig)
	if err == nil {
		winner = newProxylessWinningConfig(dnsConf, tlsConf)
	} else if parsedConfig.Fallback != nil {
		var fbConf fallbackEntryConfig
		dialer, fbConf, err = f.findFallback(ctx, testDomains, parsedConfig.Fallback)
		winner = newFallbackWinningConfig(fbConf)
	}
	if f.Cache != nil {
		if data, err := winner.marshal(); err == nil {
			f.Cache.Put(winningStrategyCacheKey, data)
			f.log("💾 strategy stored to cache\n")
		}
	}

	return dialer, err
}<|MERGE_RESOLUTION|>--- conflicted
+++ resolved
@@ -404,9 +404,7 @@
 }
 
 // Return the fastest fallback dialer that is able to access all the testDomans
-func (f *StrategyFinder) findFallback(
-	ctx context.Context, testDomains []string, fallbackConfigs []fallbackEntryConfig,
-) (transport.StreamDialer, fallbackEntryConfig, error) {
+func (f *StrategyFinder) findFallback(ctx context.Context, testDomains []string, fallbackConfigs []fallbackEntryConfig) (transport.StreamDialer, error) {
 	if len(fallbackConfigs) == 0 {
 		return nil, nil, errors.New("attempted to find fallback but no fallback configuration was specified")
 	}
@@ -434,14 +432,9 @@
 	if err != nil {
 		return nil, nil, fmt.Errorf("could not find a working fallback: %w", err)
 	}
-<<<<<<< HEAD
-	f.log("🏆 selected fallback '%v' in %0.2fs\n\n", fallback.Config, time.Since(raceStart).Seconds())
+	f.log("🏆 selected fallback '%v' in %0.2fs\n\n", fallback.ConfigSignature, time.Since(raceStart).Seconds())
+
 	return fallback.Dialer, fallback.Config, nil
-=======
-	f.log("🏆 selected fallback '%v' in %0.2fs\n\n", fallback.ConfigSignature, time.Since(raceStart).Seconds())
-
-	return fallback.Dialer, nil
->>>>>>> 2549281a
 }
 
 // Attempts to create a new Dialer using only proxyless (DNS and TLS) strategies
